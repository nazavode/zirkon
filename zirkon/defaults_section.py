# -*- coding: utf-8 -*-
#
# Copyright 2013 Simone Campagna
#
# Licensed under the Apache License, Version 2.0 (the "License");
# you may not use this file except in compliance with the License.
# You may obtain a copy of the License at
#
#     http://www.apache.org/licenses/LICENSE-2.0
#
# Unless required by applicable law or agreed to in writing, software
# distributed under the License is distributed on an "AS IS" BASIS,
# WITHOUT WARRANTIES OR CONDITIONS OF ANY KIND, either express or implied.
# See the License for the specific language governing permissions and
# limitations under the License.
#

"""
Implementation of the DefaultsSection class, used to store defaults in Config.
The referencing() method is a context manager used to temporarily set the
reference root for the DefaultsSection object to the ConfigSection instance.
"""

__author__ = "Simone Campagna"
__copyright__ = 'Copyright (c) 2015 Simone Campagna'
__license__ = 'Apache License Version 2.0'
__all__ = [
    'DefaultsSection',
]

import contextlib

from .section import Section


class DefaultsSection(Section):
    """A Section to store defaults for ConfigSection.
       The reference_root attribute is used for evaluation of macros;
       it must be set through the 'referencing' context manager method:

<<<<<<< HEAD
       >>> from zirkon.deferred_object import ROOT
       >>> from zirkon.section import Section
=======
       >>> from zirkon.macros import ROOT
>>>>>>> 086c54b7
       >>> defaults = DefaultsSection({'x': ROOT['n'] + 2})
       >>> section1 = Section({'n': 10})
       >>> section2 = Section({'n': 30})
       >>> with defaults.referencing(section1):
       ...     print(defaults['x'])
       12
       >>> with defaults.referencing(section2):
       ...     print(defaults['x'])
       32

       Parameters
       ----------
       init: Mapping, optional
           some initial content
       dictionary: Mapping, optional
           the internal dictionary
       parent: Section, optional
           the parent Section
       name: str, optional
           the Section name
       macros: bool, optional
           enables macros
       reference_root: Section, optional
           the reference root


       Attributes
       ----------
       dictionary: Mapping, optional
           the internal dictionary
       parent: Section, optional
           the parent Section
       name: str, optional
           the Section name
       macros: bool, optional
           enables macros
       reference_root: Section, optional
           the reference root
    """
    def __init__(self, init=None, *, dictionary=None, parent=None, name=None,
                 macros=True, reference_root=None):
        self.reference_root = reference_root
        super().__init__(init=init, dictionary=dictionary, parent=parent,
                         macros=macros, name=name)

    @classmethod
    def _subsection_class(cls):
        return DefaultsSection

    def _subsection(self, section_name, dictionary):
        return self._subsection_class()(dictionary=dictionary, parent=self,
                                        macros=self.macros,
                                        name=section_name, reference_root=self.get_reference_root())

    @contextlib.contextmanager
    def referencing(self, section):
        """Context manager to temporarily switch reference_root to section.

           Parameters
           ----------
           section: ConfigSection
               a section to be temporarily used as reference_root

           Yields
           ------
           self
               the defaults section itself
        """
        saved_reference_root = self.reference_root
        reference_root = section.get_reference_root()
        self.reference_root = reference_root
        yield self
        self.reference_root = saved_reference_root

    def get_reference_root(self):
        return self.reference_root<|MERGE_RESOLUTION|>--- conflicted
+++ resolved
@@ -38,12 +38,8 @@
        The reference_root attribute is used for evaluation of macros;
        it must be set through the 'referencing' context manager method:
 
-<<<<<<< HEAD
-       >>> from zirkon.deferred_object import ROOT
+       >>> from zirkon.macros import ROOT
        >>> from zirkon.section import Section
-=======
-       >>> from zirkon.macros import ROOT
->>>>>>> 086c54b7
        >>> defaults = DefaultsSection({'x': ROOT['n'] + 2})
        >>> section1 = Section({'n': 10})
        >>> section2 = Section({'n': 30})
